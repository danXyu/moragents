import logging

# Logging configuration
logging.basicConfig(level=logging.INFO)


# Configuration object
class Config:

    # Model configuration
<<<<<<< HEAD
    MODEL_NAME = "bartowski/functionary-small-v3.2-GGUF"
    MODEL_REVISION = "functionary-small-v3.2-Q6_K_L.gguf"
=======
    MODEL_NAME = "meetkai/functionary-small-v2.4-GGUF"
    MODEL_REVISION = "functionary-small-v2.4.Q4_0.gguf"
>>>>>>> fd337f67
    MODEL_PATH = "model/" + MODEL_REVISION
    DOWNLOAD_DIR = "model"
    OLLAMA_URL = "http://host.docker.internal:11434"
    MAX_UPLOAD_LENGTH = 16 * 1024 * 1024
    DELEGATOR_CONFIG = {
        "agents": [
<<<<<<< HEAD
=======

>>>>>>> fd337f67
            {
                "path": "rag_agent.src.agent",
                "class": "RagAgent",
                "description": "If the prompt is not a greeting or does not need the other agents always call rag agent.if the prompt requires a background knowledge or context call rag agent, if the question is not related to crypto call rag agent, if the prompt is a question that needs context call rag agent",
                "name": "rag agent",
                "upload_required": True,
            },
            {
                "path": "data_agent.src.agent",
                "class": "DataAgent",
                "description": "if the prompt is a question like (price, market cap, fdv) of crypto currencies choose crypto data agent",
                "name": "crypto data agent",
                "upload_required": False,
            },
            {
                "path": "swap_agent.src.agent",
                "class": "SwapAgent",
                "description": "if the prompt is related with swapping crypto currencies choose crypto swap agent. like if it is swap 4 eth or swap 4 eth to usdc choose crypto swap agent and if the query is about swapping crypto currencies always choose crypto swap agent",
                "name": "crypto swap agent",
<<<<<<< HEAD
                "upload_required": False,
            },
            {
                "name": "tweet_sizzler",
                "path": "tweet_sizzler_agent.src.agent",
                "class": "TweetSizzlerAgent",
                "description": "If the prompt is related to writing about a particular topic, choose the tweet sizzler agent. This agent can generate trendy, engaging tweets based on current topics or user input, and can directly post these tweets to Twitter/X. It's capable of crafting tweets that are likely to go viral, incorporating hashtags, and understanding the latest social media trends.",
                "upload_required": False,
            },
=======
                "upload_required": False
            },
            {
                "path": "claim_agent.src.agent",
                "class": "ClaimAgent",
                "description": "if the prompt is related to claiming rewards or tokens or claiming MOR rewards, choose claim agent. Example - if a user mentions that they want to claim their rewards from pool 1 to a receiver address",
                "name": "claim agent",
                "upload_required": False
            },
            {
                "path": "reward_agent.src.agent",
                "class": "RewardAgent",
                "description": "if the prompt is related to checking or querying user's MOR rewards, choose reward agent. Example - if a user mentions that they want to check the amount of MOR Rewards or Tokens they have accrued in one of the pools",
                "name": "reward agent",
                "upload_required": False
            }
>>>>>>> fd337f67
        ]
    }<|MERGE_RESOLUTION|>--- conflicted
+++ resolved
@@ -8,23 +8,14 @@
 class Config:
 
     # Model configuration
-<<<<<<< HEAD
     MODEL_NAME = "bartowski/functionary-small-v3.2-GGUF"
     MODEL_REVISION = "functionary-small-v3.2-Q6_K_L.gguf"
-=======
-    MODEL_NAME = "meetkai/functionary-small-v2.4-GGUF"
-    MODEL_REVISION = "functionary-small-v2.4.Q4_0.gguf"
->>>>>>> fd337f67
     MODEL_PATH = "model/" + MODEL_REVISION
     DOWNLOAD_DIR = "model"
     OLLAMA_URL = "http://host.docker.internal:11434"
     MAX_UPLOAD_LENGTH = 16 * 1024 * 1024
     DELEGATOR_CONFIG = {
         "agents": [
-<<<<<<< HEAD
-=======
-
->>>>>>> fd337f67
             {
                 "path": "rag_agent.src.agent",
                 "class": "RagAgent",
@@ -44,7 +35,6 @@
                 "class": "SwapAgent",
                 "description": "if the prompt is related with swapping crypto currencies choose crypto swap agent. like if it is swap 4 eth or swap 4 eth to usdc choose crypto swap agent and if the query is about swapping crypto currencies always choose crypto swap agent",
                 "name": "crypto swap agent",
-<<<<<<< HEAD
                 "upload_required": False,
             },
             {
@@ -54,23 +44,19 @@
                 "description": "If the prompt is related to writing about a particular topic, choose the tweet sizzler agent. This agent can generate trendy, engaging tweets based on current topics or user input, and can directly post these tweets to Twitter/X. It's capable of crafting tweets that are likely to go viral, incorporating hashtags, and understanding the latest social media trends.",
                 "upload_required": False,
             },
-=======
-                "upload_required": False
-            },
             {
                 "path": "claim_agent.src.agent",
                 "class": "ClaimAgent",
                 "description": "if the prompt is related to claiming rewards or tokens or claiming MOR rewards, choose claim agent. Example - if a user mentions that they want to claim their rewards from pool 1 to a receiver address",
                 "name": "claim agent",
-                "upload_required": False
+                "upload_required": False,
             },
             {
                 "path": "reward_agent.src.agent",
                 "class": "RewardAgent",
                 "description": "if the prompt is related to checking or querying user's MOR rewards, choose reward agent. Example - if a user mentions that they want to check the amount of MOR Rewards or Tokens they have accrued in one of the pools",
                 "name": "reward agent",
-                "upload_required": False
-            }
->>>>>>> fd337f67
+                "upload_required": False,
+            },
         ]
     }