--- conflicted
+++ resolved
@@ -2,29 +2,13 @@
 import os
 import logging
 from config import Config
-<<<<<<< HEAD
-from swap_agent.src import agent as swap_agent
-from data_agent.src import agent as data_agent
-from rag_agent.src import agent as rag_agent
-=======
->>>>>>> 6252c339
 from llama_cpp import Llama
 from flask_cors import CORS
 from flask import Flask, request, jsonify
 from langchain_community.llms import Ollama
 from delegator import Delegator
 from llama_cpp.llama_tokenizer import LlamaHFTokenizer
-<<<<<<< HEAD
-import os 
-import logging
-from langchain_community.llms import Ollama
 from langchain_community.embeddings import OllamaEmbeddings
-from langchain_core.prompts import ChatPromptTemplate
-from rag_agent.src.config import Config as ollama_config
-
-=======
-from langchain_community.embeddings import OllamaEmbeddings
->>>>>>> 6252c339
 
 
 def load_llm():
@@ -44,38 +28,6 @@
 app = Flask(__name__)
 CORS(app)
 
-<<<<<<< HEAD
-upload_state=False
-UPLOAD_FOLDER = os.path.join(os.getcwd(), 'uploads')
-os.makedirs(UPLOAD_FOLDER, exist_ok=True)
-app.config['UPLOAD_FOLDER'] = UPLOAD_FOLDER
-app.config['MAX_CONTENT_LENGTH'] = ollama_config.MAX_LENGTH
-
-llm_ollama = Ollama(model="llama3",base_url=ollama_config.URL) 
-embeddings = OllamaEmbeddings(model="nomic-embed-text",base_url=ollama_config.URL)
-
-logging.basicConfig(level=logging.DEBUG)
-
-
-agent =  None
-messages=[]
-prompt = ChatPromptTemplate.from_template(
-    """
-            Answer the following question only based on the given context
-                                                    
-            <context>
-            {context}
-            </context>
-                                                    
-            Question: {input}
-"""
-)
-
-@app.route('/swap_agent/', methods=['POST'])
-def swap_agent_chat():
-    global llm
-    return swap_agent.chat(request, llm)
-=======
 upload_state = False
 UPLOAD_FOLDER = os.path.join(os.getcwd(), 'uploads')
 os.makedirs(UPLOAD_FOLDER, exist_ok=True)
@@ -123,7 +75,6 @@
         return jsonify(response)
     except Exception as e:
         return jsonify({"Error": str(e)}), 500
->>>>>>> 6252c339
 
 
 @app.route('/tx_status', methods=['POST'])
@@ -171,26 +122,5 @@
     return jsonify(response)
 
 
-<<<<<<< HEAD
-@app.route('/rag_agent/upload', methods=['POST'])
-def rag_agent_upload():
-    global llm_ollama,UPLOAD_FOLDER,embeddings
-    return rag_agent.upload_file(request, UPLOAD_FOLDER, llm_ollama, embeddings,ollama_config.MAX_FILE_SIZE)
-
-@app.route('/rag_agent/', methods=['POST'])
-def rag_agent_chat():
-    return rag_agent.chat(request)
-
-@app.route('/rag_agent/messages', methods=['GET'])
-def rag_agent_messages():
-    return rag_agent.get_messages()
-
-@app.route('/rag_agent/clear_messages', methods=['GET'])
-def rag_agent_clear_messages():
-    return rag_agent.clear_messages()
-
-    
-=======
->>>>>>> 6252c339
 if __name__ == '__main__':
     app.run(host='0.0.0.0', port=5000, debug=True)